/* server.c -- Implements server side of the ROHC IP-IP tunnel
*/

#include <sys/socket.h> 
#include <stdlib.h>
#include <stdio.h>
#include <string.h>
#include <unistd.h>
#include <errno.h>
#include <math.h>
#include <signal.h>
#include <getopt.h>
#include <gnutls/gnutls.h>

#include "tun_helpers.h"

#include "client.h"
#include "messages.h"
#include "tls.h"

// XXX : Config ?
#define MAX_CLIENTS 50

/// The maximal size of data that can be received on the virtual interface
#define TUNTAP_BUFSIZE 1518

#include "log.h"
int log_max_priority = LOG_INFO;

/* List of clients */
struct client** clients ; 

/* 
 * Route function that will be threaded twice to route
 * from tun to fake_tun and from raw to fake_raw 
*/
enum type_route { TUN, RAW } ;

struct route_args {
	int fd ;
	struct client** clients ;
	enum type_route type ;
} ;

/* Thread that will be called to monitor tun or raw and route */
void* route(void* arg)
{
	/* Getting args */
	int fd = ((struct route_args *)arg)->fd ;
	struct client** clients = ((struct route_args *)arg)->clients ;
	enum type_route type = ((struct route_args *)arg)->type ;

	int i ;
	int ret;
    static unsigned char buffer[TUNTAP_BUFSIZE];
    unsigned int buffer_len = TUNTAP_BUFSIZE;

	struct in_addr addr;

	uint32_t* src_ip ;
	uint32_t* dest_ip ;
	
	trace(LOG_INFO, "Initializing routing thread\n") ;

	while ((ret = read(fd, buffer, buffer_len))) {
		if(ret < 0 || ret > buffer_len)
		{
			trace(LOG_ERR, "read failed: %s (%d)\n", strerror(errno), errno);
			return NULL ;
		}

		trace(LOG_DEBUG, "Read %d bytes\n", ret) ;
		/* Get packet destination IP if tun or source IP if raw */
		if (type == TUN) {
			dest_ip = (uint32_t*) &buffer[20];
			addr.s_addr = *dest_ip ;
			trace(LOG_DEBUG, "Packet destination : %s\n", inet_ntoa(addr)) ;
		} else {
			src_ip = (uint32_t*) &buffer[12];
			addr.s_addr = *src_ip ;
			trace(LOG_DEBUG, "Packet source : %s\n", inet_ntoa(addr)) ;
		}

		for (i=0; i < MAX_CLIENTS; i++) {
			/* Find associated client */
			if (clients[i] != NULL) {
				/* Send to fake raw or tun device */
				if (type == TUN) {
					if (addr.s_addr == clients[i]->local_address.s_addr) {
						write(clients[i]->tunnel.fake_tun[1], buffer, ret) ;
						break ;
					}
				} else {
					if (addr.s_addr == clients[i]->tunnel.dest_address.s_addr) {
						write(clients[i]->tunnel.fake_raw[1], buffer, ret) ;
					}
					break ;
				}
			}
		}
	}

	return NULL ;
}

void dump_stats_client(struct client* client) {
    trace(LOG_NOTICE, "------------------------------------------------------") ;
    trace(LOG_NOTICE, "Client %s", inet_ntoa(client->tunnel.dest_address)) ;
    trace(LOG_NOTICE, "Stats : ") ;
    trace(LOG_NOTICE, " . Failed decompression : %d", client->tunnel.stats.decomp_failed) ;
    trace(LOG_NOTICE, " . Total  decompression : %d", client->tunnel.stats.decomp_total) ;
    trace(LOG_NOTICE, " . Failed compression   : %d", client->tunnel.stats.comp_failed) ;
    trace(LOG_NOTICE, " . Total  compression   : %d", client->tunnel.stats.comp_total) ;
    trace(LOG_NOTICE, " . Failed depacketization        : %d", client->tunnel.stats.unpack_failed) ;
    trace(LOG_NOTICE, " . Total received packets on raw : %d", client->tunnel.stats.total_received) ;
    trace(LOG_NOTICE, " . Total compressed header size  : %d bytes", client->tunnel.stats.head_comp_size) ;
    trace(LOG_NOTICE, " . Total compressed packet size  : %d bytes", client->tunnel.stats.total_comp_size) ;
    trace(LOG_NOTICE, " . Total header size before comp : %d bytes", client->tunnel.stats.head_uncomp_size) ;
    trace(LOG_NOTICE, " . Total packet size before comp : %d bytes", client->tunnel.stats.total_uncomp_size) ;
}

/*
 * Fonction called on SIGUSR1 to dump statistics to log
 */
void dump_stats(int sig)
{
    int j ;

    for (j=0; j<MAX_CLIENTS; j++) {
        if (clients[j] != NULL && clients[j]->tunnel.alive >= 0) {
            dump_stats_client(clients[j]) ;
        }
    }
}

/*
 * Fonction called on SIGUSR2 to switch between LOG_INFO and LOG_DEBUG for log_max_priority
 */
void switch_log_max(int sig)
{
	if (log_max_priority == LOG_DEBUG) {
		log_max_priority = LOG_INFO ;
        trace(LOG_INFO, "Debugging disabled") ;
	} else {
		log_max_priority = LOG_DEBUG ;
        trace(LOG_DEBUG, "Debugging enabled") ;
	}
}

void usage(char* arg0) {
    printf("Usage : %s [opts]\n", arg0) ;
    printf("\n") ;
    printf("Options : \n") ;
    printf(" --port : Port to listen on (default: 1989)\n") ;
    printf(" --p12 : Path to the pkcs12 file containing CA, server key and server crt\n") ;
    exit(2) ;
}

int main(int argc, char *argv[])
{

	int serv_socket ;

	int tun, raw ;
	int tun_itf_id ;

	struct route_args route_args_tun ;
	struct route_args route_args_raw ;
	pthread_t route_thread; 

	fd_set rdfs;
	int max ;
	int j ;

	int ret ;
	sigset_t sigmask;

	int address = INADDR_ANY ;
	int port    = 3126       ;

	char pkcs12_f[1024] ;
	pkcs12_f[0] = '\0' ;
	gnutls_dh_params_t dh_params;

	struct server_opts server_opts ;
	
	int c;

	clients = calloc(MAX_CLIENTS, sizeof(struct clients*)) ;

	/* Initialize logger */
	openlog("iprohc_server", LOG_PID | LOG_PERROR , LOG_DAEMON) ;

	/* Signal for stats and log */
	signal(SIGUSR1, dump_stats) ;
	signal(SIGUSR2, switch_log_max) ;

	/*
	 * Parsing options
	 */
    struct option options[] = {
        { "port",   required_argument, NULL, 'p' },
        { "p12",    required_argument, NULL, 'P' },
        { "debug",   no_argument,      NULL, 'd' },
        { "help",   no_argument,       NULL, 'h' },
        {NULL, 0, 0, 0}
                              } ;
    int option_index = 0;
    do {
        c = getopt_long(argc, argv, "p:hd", options, &option_index) ;
        switch (c) {
            case 'd' :
				log_max_priority = LOG_DEBUG ;
                trace(LOG_DEBUG, "Debugging enabled") ;
                break ;
            case 'p' :
                port = atoi(optarg) ;
                trace(LOG_DEBUG, "Remote port : %d", port) ;
            case 'P' :
				strncpy(pkcs12_f, optarg, 1024) ;
				trace(LOG_DEBUG, "PKCS12 file : %s",  pkcs12_f) ;
                break ;
            case 'h' :
                usage(argv[0]) ;
                break;
        }
    } while (c != -1) ;	

    if (strcmp(pkcs12_f, "") == 0) {
    	trace(LOG_ERR, "PKCS12 file required") ;
    	exit(2) ;
    }

    /*
     * GNUTLS stuff
     */

    gnutls_global_init ();
	gnutls_certificate_allocate_credentials (&(server_opts.xcred));
	gnutls_certificate_set_x509_simple_pkcs12_file(server_opts.xcred, pkcs12_f, GNUTLS_X509_FMT_PEM, "") ;
	
	generate_dh_params (&dh_params);
	gnutls_priority_init (&(server_opts.priority_cache), "PERFORMANCE:%SERVER_PRECEDENCE", NULL);
	gnutls_certificate_set_dh_params (server_opts.xcred, dh_params);

	/* 
	 * Create TCP socket 
	 */
	serv_socket = socket(AF_INET, SOCK_STREAM, 0) ;
	int on = 1; 
	setsockopt(serv_socket,SOL_SOCKET, SO_REUSEADDR, &on, sizeof(on)); 

	struct	sockaddr_in servaddr ;
	servaddr.sin_family	  = AF_INET;
	servaddr.sin_addr.s_addr = htonl(address);
	servaddr.sin_port		= htons(port);

	if (bind(serv_socket, (struct sockaddr*)&servaddr, sizeof(servaddr)) < 0) {
		trace(LOG_ERR, "Bind failed : %s", strerror(errno)) ;
		exit(1) ;
	}
	
	if (listen(serv_socket, 10) < 0) {
		trace(LOG_ERR, "Listen failed : %s", strerror(errno)) ;
		exit(1) ;
	}

	max = serv_socket ;

	/* params */
    server_opts.local_address       = inet_addr("192.168.99.1") ; /* Sets the IP address of the server */

    server_opts.params.packing             = 4 ;
    server_opts.params.max_cid             = 14 ;
    server_opts.params.is_unidirectional   = 1 ;
    server_opts.params.wlsb_window_width   = 23 ;
    server_opts.params.refresh             = 9 ;
    server_opts.params.keepalive_timeout   = 60 ;
    server_opts.params.rohc_compat_version = 1 ;

	/* TUN create */
	tun = create_tun("tun_ipip", &tun_itf_id) ;
	if (tun < 0) {
		trace(LOG_ERR, "Unable to create TUN device") ;
		exit(1) ;
	}

	if (set_ip4(tun_itf_id, server_opts.local_address, 24) < 0) {
		trace(LOG_ERR, "Unable to set IPv4 on tun device") ;
		exit(1) ;
	}

	/* TUN routing thread */
	route_args_tun.fd = tun ;
	route_args_tun.clients = clients ;
	route_args_tun.type = TUN ;
	pthread_create(&route_thread, NULL, route, (void*)&route_args_tun) ;

	/* RAW create */
	raw = create_raw() ;
	if (raw < -1) {
		trace(LOG_ERR, "Unable to create RAW socket") ;
		return 1 ;
	}

	/* RAW routing thread */
	route_args_raw.fd = raw ;
	route_args_raw.clients = clients ;
	route_args_raw.type = RAW ;
	pthread_create(&route_thread, NULL, route, (void*)&route_args_raw) ;

	struct timespec timeout ;

	struct timeval now ;

    /* mask signals during interface polling */
    sigemptyset(&sigmask);
    sigaddset(&sigmask, SIGKILL);
    sigaddset(&sigmask, SIGTERM);
    sigaddset(&sigmask, SIGINT);
    sigaddset(&sigmask, SIGUSR1);
    sigaddset(&sigmask, SIGUSR2);

	/* Start listening and looping on TCP socket */
	while (1) {
		gettimeofday(&now, NULL) ;
		FD_ZERO(&rdfs); 
		FD_SET(serv_socket, &rdfs);		
		max = serv_socket ;

		/* Add client to select readfds */
		for (j=0; j<MAX_CLIENTS; j++) {
			if (clients[j] != NULL && clients[j]->tunnel.alive >= 0) {
				FD_SET(clients[j]->tcp_socket, &rdfs) ;
				max = (clients[j]->tcp_socket > max)? clients[j]->tcp_socket : max ;
			}
		}

		/* Reset timeout */
		timeout.tv_sec = 1;
		timeout.tv_nsec = 0;

		if(pselect(max + 1, &rdfs, NULL, NULL, &timeout, &sigmask) == -1) {
			trace(LOG_ERR, "select failed : %s", strerror(errno));
		}

		/* Read on serv_socket : new client */
		if (FD_ISSET(serv_socket, &rdfs)) {
			ret = new_client(serv_socket, tun, clients, MAX_CLIENTS, server_opts) ;
			if (ret < 0) {
				trace(LOG_ERR, "new_client returned %d\n", ret) ;
				/* TODO : HANDLE THAT */
			}
		}

		/* Test read on each client socket */
		for (j=0; j<MAX_CLIENTS; j++) {
			if (clients[j] == NULL) {
				continue ;
			}

			if (clients[j]->tunnel.alive == 1 && 
				(clients[j]->last_keepalive.tv_sec == -1 || 
				 clients[j]->last_keepalive.tv_sec + ceil(clients[j]->tunnel.params.keepalive_timeout/3) < now.tv_sec)) {
				/* send keepalive */
				char command[1] = { C_KEEPALIVE } ;
				trace(LOG_DEBUG, "Keepalive !") ;
				gnutls_record_send(clients[j]->tls_session, command, 1) ;
				gettimeofday(&(clients[j]->last_keepalive), NULL) ;
			} else if (clients[j]->tunnel.alive == -1) {
				/* free dead client */
				trace(LOG_DEBUG, "Freeing %p", clients[j]) ;
<<<<<<< HEAD
				gnutls_bye(clients[j]->tls_session, GNUTLS_SHUT_WR);
=======
				dump_stats_client(clients[j]) ;
>>>>>>> 268eab0f
				close(clients[j]->tcp_socket) ;
				gnutls_deinit(clients[j]->tls_session);
				free(clients[j]) ;
				clients[j] = NULL ;
			} else if (FD_ISSET(clients[j]->tcp_socket, &rdfs)) {
				/* handle request */
				ret = handle_client_request(clients[j]) ;
				if (ret < 0) {
					if (clients[j]->tunnel.alive > 0) {
						trace(LOG_WARNING, "[%s] Client disconnected", inet_ntoa(clients[j]->tunnel.dest_address)) ;
						clients[j]->tunnel.alive = 0 ;
					}
				}
			}
		}
	}

	gnutls_certificate_free_credentials(server_opts.xcred);
	gnutls_priority_deinit (server_opts.priority_cache);

	gnutls_global_deinit ();

	return 0 ;
}<|MERGE_RESOLUTION|>--- conflicted
+++ resolved
@@ -370,11 +370,8 @@
 			} else if (clients[j]->tunnel.alive == -1) {
 				/* free dead client */
 				trace(LOG_DEBUG, "Freeing %p", clients[j]) ;
-<<<<<<< HEAD
+				dump_stats_client(clients[j]) ;
 				gnutls_bye(clients[j]->tls_session, GNUTLS_SHUT_WR);
-=======
-				dump_stats_client(clients[j]) ;
->>>>>>> 268eab0f
 				close(clients[j]->tcp_socket) ;
 				gnutls_deinit(clients[j]->tls_session);
 				free(clients[j]) ;
